#!/usr/bin/env python3
import argparse
import asyncio
import shutil
import signal
import subprocess
import sys
import uuid
from asyncio import Task
from contextlib import AsyncExitStack
from pathlib import Path
from typing import Final
from typing import Optional
from typing import Set

from asyncio_mqtt import Client
from asyncio_mqtt import MqttError
from pymodbus.client.asynchronous import schedulers
from pymodbus.client.asynchronous.tcp import AsyncModbusTCPClient

<<<<<<< HEAD
from config import Config
from config import HardwareInfo
from config import logger
from covers import CoverMap
from neuron import Neuron
from plugins.covers import CoversMqttPlugin
from plugins.features import FeaturesMqttPlugin
from plugins.hass.binary_sensors import HassBinarySensorsMqttPlugin
from plugins.hass.covers import HassCoversMqttPlugin
from plugins.hass.switches import HassSwitchesMqttPlugin
from version import __version__
=======
from unipi_control.config import Config
from unipi_control.config import logger
from unipi_control.covers import CoverMap
from unipi_control.helpers import cancel_tasks
from unipi_control.neuron import Neuron
from unipi_control.plugins.covers import CoversMqttPlugin
from unipi_control.plugins.features import FeaturesMqttPlugin
from unipi_control.plugins.hass.binary_sensors import HassBinarySensorsMqttPlugin
from unipi_control.plugins.hass.covers import HassCoversMqttPlugin
from unipi_control.plugins.hass.switches import HassSwitchesMqttPlugin
from unipi_control.version import __version__
>>>>>>> cfbf56a0


class UnipiControl:
    """Control Unipi I/O directly with MQTT commands.

    Unipi Control use Modbus for fast access to the I/O and provide MQTT
    topics for reading and writing the circuits. Optionally you can enable
    the Home Assistant MQTT discovery for binary sensors, switches and covers.
    """

<<<<<<< HEAD
    def __init__(self, config: Config, modbus_client):
        self.config: Config = config
        self.neuron: Neuron = Neuron(config=config, modbus_client=modbus_client, hardware_info=HardwareInfo)
=======
    SYSTEMD_SERVICE: Final[str] = "unipi-control"

    def __init__(self, config: Config, modbus_client):
        self.config: Config = config
        self.neuron: Neuron = Neuron(config=config, modbus_client=modbus_client)
>>>>>>> cfbf56a0

        self._mqtt_client_id: str = f"{config.device_name.lower()}-{uuid.uuid4()}"
        logger.info("[MQTT] Client ID: %s", self._mqtt_client_id)

        self._retry_reconnect: int = 0

    async def _init_tasks(self):
        async with AsyncExitStack() as stack:
            tasks: Set[Task] = set()
            # stack.push_async_callback(self._cancel_tasks, tasks)

<<<<<<< HEAD
            mqtt_client: Client = MqttClient(
=======
            mqtt_client: Client = Client(
>>>>>>> cfbf56a0
                self.config.mqtt.host,
                self.config.mqtt.port,
                client_id=self._mqtt_client_id,
                keepalive=self.config.mqtt.keepalive,
            )

            await stack.enter_async_context(mqtt_client)
            self._retry_reconnect = 0

            logger.info("[MQTT] Connected to broker at '%s:%s'", self.config.mqtt.host, self.config.mqtt.port)

            features = FeaturesMqttPlugin(neuron=self.neuron, mqtt_client=mqtt_client)
            features_tasks = await features.init_tasks(stack)
            tasks.update(features_tasks)

            covers = CoverMap(config=self.config, features=self.neuron.features)

            covers_plugin = CoversMqttPlugin(mqtt_client=mqtt_client, covers=covers)
            covers_tasks = await covers_plugin.init_tasks(stack)
            tasks.update(covers_tasks)

            if self.config.homeassistant.enabled:
<<<<<<< HEAD
                hass_covers_plugin = HassCoversMqttPlugin(self, mqtt_client, covers)
=======
                hass_covers_plugin = HassCoversMqttPlugin(neuron=self.neuron, mqtt_client=mqtt_client, covers=covers)
>>>>>>> cfbf56a0
                hass_covers_tasks = await hass_covers_plugin.init_tasks()
                tasks.update(hass_covers_tasks)

                hass_binary_sensors_plugin = HassBinarySensorsMqttPlugin(neuron=self.neuron, mqtt_client=mqtt_client)
                hass_binary_sensors_tasks = await hass_binary_sensors_plugin.init_tasks()
                tasks.update(hass_binary_sensors_tasks)

                hass_switches_plugin = HassSwitchesMqttPlugin(neuron=self.neuron, mqtt_client=mqtt_client)
                hass_switches_tasks = await hass_switches_plugin.init_tasks()
                tasks.update(hass_switches_tasks)

            await asyncio.gather(*tasks)

    async def run(self):
        await self.neuron.read_boards()

        reconnect_interval: int = self.config.mqtt.reconnect_interval
        retry_limit: Optional[int] = self.config.mqtt.retry_limit

        while True:
            try:
                logger.info("[MQTT] Connecting to broker ...")
                await self._init_tasks()
            except MqttError as error:
                logger.error(
                    "[MQTT] Error '%s'. Connecting attempt #%s. Reconnecting in %s seconds.",
                    error,
                    self._retry_reconnect + 1,
                    reconnect_interval,
                )
            finally:
                if retry_limit and self._retry_reconnect > retry_limit:
                    sys.exit(1)

                self._retry_reconnect += 1

                await asyncio.sleep(reconnect_interval)

    @classmethod
    def install(cls, config: Config, assume_yes: bool):
        src_config_path: Path = Path(__file__).parents[0] / "installer/etc/unipi"
        src_systemd_path: Path = (
            Path(__file__).parents[0] / f"installer/etc/systemd/system/{cls.SYSTEMD_SERVICE}.service"
        )
        dest_config_path: Path = config.config_base_path

        dirs_exist_ok: bool = False
        copy_config_files: bool = True

        if dest_config_path.exists():
            overwrite_config: str = "y"

            if not assume_yes:
                overwrite_config = input("\nOverwrite existing config files? [Y/n]")

            if overwrite_config.lower() == "y":
                dirs_exist_ok = True
            else:
                copy_config_files = False

        if copy_config_files:
            print(f"Copy config files to '{dest_config_path}'")
            shutil.copytree(src_config_path, dest_config_path, dirs_exist_ok=dirs_exist_ok)

        print(f"Copy systemd service '{cls.SYSTEMD_SERVICE}.service'")
        shutil.copyfile(src_systemd_path, f"{config.systemd_path}/{cls.SYSTEMD_SERVICE}.service")

        enable_and_start_systemd: str = "y"

        if not assume_yes:
            enable_and_start_systemd = input("\nEnable and start systemd service? [Y/n]")

        if enable_and_start_systemd.lower() == "y":
            print(f"Enable systemd service '{cls.SYSTEMD_SERVICE}.service'")
            status = subprocess.check_output(f"systemctl enable --now {cls.SYSTEMD_SERVICE}", shell=True)

            if status:
                logger.info(status)
        else:
            print("\nYou can enable the systemd service with the command:")
            print(f"systemctl enable --now {cls.SYSTEMD_SERVICE}")


def parse_args(args):
    parser = argparse.ArgumentParser(description="Control Unipi I/O with MQTT commands")
    parser.add_argument("-i", "--install", action="store_true", help="install unipi control")
    parser.add_argument("-y", "--yes", action="store_true", help="automatic yes to install prompts")
    parser.add_argument("--version", action="version", version=f"%(prog)s {__version__}")

    return parser.parse_args(args)


def main():
    args = parse_args(sys.argv[1:])

    try:
        config = Config()

        if args.install:
            UnipiControl.install(config=config, assume_yes=args.yes)
        else:
            loop = asyncio.new_event_loop()
            loop, modbus = AsyncModbusTCPClient(schedulers.ASYNC_IO, loop=loop)
<<<<<<< HEAD

            uc = UnipiControl(config=Config(), modbus_client=modbus.protocol)
=======

            uc = UnipiControl(config=config, modbus_client=modbus.protocol)

            for sig in (signal.SIGINT, signal.SIGTERM):
                loop.add_signal_handler(sig, cancel_tasks)
>>>>>>> cfbf56a0

            try:
                loop.run_until_complete(uc.run())
            except asyncio.CancelledError:
                pass
            finally:
                logger.info("Successfully shutdown the Unipi Control service.")
    except KeyboardInterrupt:
        pass


if __name__ == "__main__":
    main()<|MERGE_RESOLUTION|>--- conflicted
+++ resolved
@@ -18,19 +18,6 @@
 from pymodbus.client.asynchronous import schedulers
 from pymodbus.client.asynchronous.tcp import AsyncModbusTCPClient
 
-<<<<<<< HEAD
-from config import Config
-from config import HardwareInfo
-from config import logger
-from covers import CoverMap
-from neuron import Neuron
-from plugins.covers import CoversMqttPlugin
-from plugins.features import FeaturesMqttPlugin
-from plugins.hass.binary_sensors import HassBinarySensorsMqttPlugin
-from plugins.hass.covers import HassCoversMqttPlugin
-from plugins.hass.switches import HassSwitchesMqttPlugin
-from version import __version__
-=======
 from unipi_control.config import Config
 from unipi_control.config import logger
 from unipi_control.covers import CoverMap
@@ -42,7 +29,6 @@
 from unipi_control.plugins.hass.covers import HassCoversMqttPlugin
 from unipi_control.plugins.hass.switches import HassSwitchesMqttPlugin
 from unipi_control.version import __version__
->>>>>>> cfbf56a0
 
 
 class UnipiControl:
@@ -53,17 +39,11 @@
     the Home Assistant MQTT discovery for binary sensors, switches and covers.
     """
 
-<<<<<<< HEAD
-    def __init__(self, config: Config, modbus_client):
-        self.config: Config = config
-        self.neuron: Neuron = Neuron(config=config, modbus_client=modbus_client, hardware_info=HardwareInfo)
-=======
     SYSTEMD_SERVICE: Final[str] = "unipi-control"
 
     def __init__(self, config: Config, modbus_client):
         self.config: Config = config
         self.neuron: Neuron = Neuron(config=config, modbus_client=modbus_client)
->>>>>>> cfbf56a0
 
         self._mqtt_client_id: str = f"{config.device_name.lower()}-{uuid.uuid4()}"
         logger.info("[MQTT] Client ID: %s", self._mqtt_client_id)
@@ -75,11 +55,7 @@
             tasks: Set[Task] = set()
             # stack.push_async_callback(self._cancel_tasks, tasks)
 
-<<<<<<< HEAD
-            mqtt_client: Client = MqttClient(
-=======
             mqtt_client: Client = Client(
->>>>>>> cfbf56a0
                 self.config.mqtt.host,
                 self.config.mqtt.port,
                 client_id=self._mqtt_client_id,
@@ -102,11 +78,7 @@
             tasks.update(covers_tasks)
 
             if self.config.homeassistant.enabled:
-<<<<<<< HEAD
-                hass_covers_plugin = HassCoversMqttPlugin(self, mqtt_client, covers)
-=======
                 hass_covers_plugin = HassCoversMqttPlugin(neuron=self.neuron, mqtt_client=mqtt_client, covers=covers)
->>>>>>> cfbf56a0
                 hass_covers_tasks = await hass_covers_plugin.init_tasks()
                 tasks.update(hass_covers_tasks)
 
@@ -210,16 +182,11 @@
         else:
             loop = asyncio.new_event_loop()
             loop, modbus = AsyncModbusTCPClient(schedulers.ASYNC_IO, loop=loop)
-<<<<<<< HEAD
-
-            uc = UnipiControl(config=Config(), modbus_client=modbus.protocol)
-=======
 
             uc = UnipiControl(config=config, modbus_client=modbus.protocol)
 
             for sig in (signal.SIGINT, signal.SIGTERM):
                 loop.add_signal_handler(sig, cancel_tasks)
->>>>>>> cfbf56a0
 
             try:
                 loop.run_until_complete(uc.run())
