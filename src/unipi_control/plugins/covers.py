--- conflicted
+++ resolved
@@ -50,11 +50,7 @@
                 await queue.get()
                 queue.task_done()
 
-<<<<<<< HEAD
-            logger.info("[COVER] [%s] [Worker] %s task(s) canceled.", cover.topic, size)
-=======
             logger.info("%s [%s] [Worker] %s task(s) canceled.", LogPrefix.COVER, cover.topic, size)
->>>>>>> cfbf56a0
 
     async def init_tasks(self, stack: AsyncExitStack) -> Set[Task]:
         """Add tasks to the ``AsyncExitStack``.
