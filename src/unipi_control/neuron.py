--- conflicted
+++ resolved
@@ -1,20 +1,7 @@
 from typing import Dict
 from typing import List
 from typing import Optional
-from typing import Type
 
-<<<<<<< HEAD
-from config import Config
-from config import HardwareData
-from config import HardwareInfo
-from config import logger
-from features import DigitalInput
-from features import DigitalOutput
-from features import FeatureMap
-from features import Led
-from features import Relay
-from modbus import ModbusCacheMap
-=======
 from unipi_control.config import Config
 from unipi_control.config import HardwareData
 from unipi_control.config import logger
@@ -24,7 +11,6 @@
 from unipi_control.features import Led
 from unipi_control.features import Relay
 from unipi_control.modbus import ModbusCacheMap
->>>>>>> cfbf56a0
 
 
 class Board:
@@ -161,19 +147,11 @@
         Unipi Neuron.
     """
 
-<<<<<<< HEAD
-    def __init__(self, config: Config, modbus_client, hardware_info: Type[HardwareInfo]):
-        self.config: Config = config
-        self.modbus_client = modbus_client
-        self.modbus_cache_map: Optional[ModbusCacheMap] = None
-        self.hardware: HardwareData = HardwareData(config=config, hardware_info=hardware_info)
-=======
     def __init__(self, config: Config, modbus_client):
         self.config: Config = config
         self.modbus_client = modbus_client
         self.modbus_cache_map: Optional[ModbusCacheMap] = None
         self.hardware: HardwareData = HardwareData(config=config)
->>>>>>> cfbf56a0
         self.boards: List[Board] = []
         self.features = FeatureMap()
 
