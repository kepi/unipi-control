--- conflicted
+++ resolved
@@ -8,15 +8,9 @@
 from typing import Optional
 from typing import Type
 
-<<<<<<< HEAD
-from config import Config
-from config import logger
-from helpers import DataStorage
-=======
 from unipi_control.config import Config
 from unipi_control.config import logger
 from unipi_control.helpers import DataStorage
->>>>>>> cfbf56a0
 
 
 @dataclass(frozen=True)
@@ -43,10 +37,7 @@
         self, board, short_name: str, circuit: str, major_group: int, mask: int, reg: int, coil: Optional[int] = None
     ):
         self.config: Config = board.neuron.config
-<<<<<<< HEAD
-=======
         self.modbus_client = board.neuron.modbus_client
->>>>>>> cfbf56a0
 
         self.board = board
         self.short_name: str = short_name
@@ -75,10 +66,7 @@
 
     @property
     def topic(self) -> str:
-<<<<<<< HEAD
-=======
         """Unique name for the MQTT topic."""
->>>>>>> cfbf56a0
         topic: str = f"{self.config.device_name.lower()}/{self.feature_name}"
         topic += f"/{self.circuit}"
 
