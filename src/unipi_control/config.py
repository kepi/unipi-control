import dataclasses
import logging
import re
import socket
import struct
import sys
from dataclasses import asdict
from dataclasses import dataclass
from dataclasses import field
from dataclasses import is_dataclass
from pathlib import Path
from tempfile import gettempdir
from typing import Any
from typing import Dict
from typing import Final
from typing import List
from typing import Match
from typing import NamedTuple
from typing import Optional
from typing import Type

import yaml

from unipi_control.helpers import DataStorage

<<<<<<< HEAD
COVER_TYPES: List[str] = ["blind", "roller_shutter", "garage_door"]
=======
COVER_TYPES: Final[List[str]] = ["blind", "roller_shutter", "garage_door"]
>>>>>>> cfbf56a0

LOG_MQTT_PUBLISH: Final[str] = "[MQTT] [%s] Publishing message: %s"
LOG_MQTT_SUBSCRIBE: Final[str] = "[MQTT] [%s] Subscribe message: %s"
LOG_MQTT_SUBSCRIBE_TOPIC: Final[str] = "[MQTT] Subscribe topic %s"
LOGGER_NAME: Final[str] = "unipi-control"

stdout_handler = logging.StreamHandler(stream=sys.stdout)
stdout_handler.setFormatter(logging.Formatter(fmt="%(levelname)8s | %(message)s"))

logger = logging.getLogger(LOGGER_NAME)
logger.setLevel(logging.INFO)
logger.addHandler(stdout_handler)


class LogPrefix:
    CONFIG: Final[str] = "[CONFIG]"
    COVER: Final[str] = "[COVER]"

<<<<<<< HEAD
            if not isinstance(value, f.type) and not is_dataclass(value):
                logger.error(
                    "[CONFIG] %s - Expected %s to be %s, got %s",
                    self.__class__.__name__,
                    f.name,
                    f.type,
                    repr(value),
                )
=======
>>>>>>> cfbf56a0

class RegexValidation(NamedTuple):
    regex: str
    error: str


class Validation:
    ALLOWED_CHARACTERS: RegexValidation = RegexValidation(
        regex=r"^[a-z\d_-]*$", error="The following characters are prohibited: a-z 0-9 -_"
    )


@dataclass
class ConfigMixin:
    def update(self, new):
        for key, value in new.items():
            if hasattr(self, key):
                item = getattr(self, key)

                if is_dataclass(item):
                    item.update(value)
                else:
                    setattr(self, key, value)

    def validate(self):
        for f in dataclasses.fields(self):
            value: Any = getattr(self, f.name)

            if is_dataclass(value):
                value.validate()
            else:
                if method := getattr(self, f"validate_{f.name}", None):
                    setattr(self, f.name, method(getattr(self, f.name), f=f))

                if not isinstance(value, f.type) and not is_dataclass(value):
                    logger.error(
                        "[CONFIG] Expected %s to be %s, got %s",
                        f.name,
                        f.type,
                        repr(value),
                    )

                    sys.exit(1)


@dataclass
class MqttConfig(ConfigMixin):
    host: str = field(default="localhost")
    port: int = field(default=1883)
    keepalive: int = field(default=15)
    retry_limit: int = field(default=30)
    reconnect_interval: int = field(default=10)


@dataclass
class DeviceInfo(ConfigMixin):
    manufacturer: str = field(default="Unipi technology")


@dataclass
class HomeAssistantConfig(ConfigMixin):
    enabled: bool = field(default=True)
    discovery_prefix: str = field(default="homeassistant")
    device: DeviceInfo = field(default=DeviceInfo())

    def validate_discovery_prefix(self, value: str, f: dataclasses.Field):
        value = value.lower()
        result: Optional[Match[str]] = re.search(Validation.ALLOWED_CHARACTERS.regex, value)

        if result is None:
            logger.error(
                "%s [%s] Invalid value '%s' in '%s'. %s",
                LogPrefix.CONFIG,
                self.__class__.__name__.replace("Config", "").upper(),
                value,
                f.name,
                Validation.ALLOWED_CHARACTERS.error,
            )
            sys.exit(1)

        return value


@dataclass
class LoggingConfig(ConfigMixin):
    level: str = field(default="info")


@dataclass
class FeatureConfig(ConfigMixin):
    id: str = field(default_factory=str)
    invert_state: bool = field(default=False)
    friendly_name: str = field(default_factory=str)
    suggested_area: str = field(default_factory=str)


@dataclass
class CoverConfig(ConfigMixin):
    id: str = field(default_factory=str)
    friendly_name: str = field(default_factory=str)
    suggested_area: str = field(default_factory=str)
    cover_type: str = field(default_factory=str)
    topic_name: str = field(default_factory=str)
    cover_run_time: float = field(default_factory=float)
    tilt_change_time: float = field(default_factory=float)
    circuit_up: str = field(default_factory=str)
    circuit_down: str = field(default_factory=str)

    def validate(self):
        for f in [
            "friendly_name",
            "topic_name",
            "cover_type",
            "circuit_up",
            "circuit_down",
        ]:
            if not getattr(self, f):
                logger.error("[CONFIG] %s Required key '%s' is missing! %s", LogPrefix.COVER, f, repr(self))
                sys.exit(1)

        super().validate()

    def validate_topic_name(self, value: str, f: dataclasses.Field):
        value = value.lower()
        result: Optional[Match[str]] = re.search(Validation.ALLOWED_CHARACTERS.regex, value)

        if result is None:
            logger.error(
                "%s [%s] Invalid value '%s' in '%s'. %s",
                LogPrefix.CONFIG,
                self.__class__.__name__.replace("Config", "").upper(),
                value,
                f.name,
                Validation.ALLOWED_CHARACTERS.error,
            )
            sys.exit(1)

        return value

    def validate_cover_type(self, value: str, f: dataclasses.Field):
        value = value.lower()

        if value not in COVER_TYPES:
            logger.error(
                "[CONFIG] %s Invalid value '%s' in 'cover_type'. The following values are allowed: %s.",
                LogPrefix.COVER,
                self.cover_type,
                " ".join(COVER_TYPES),
            )
            sys.exit(1)

        return value


@dataclass
class Config(ConfigMixin):
    device_name: str = field(default=socket.gethostname())
    mqtt: MqttConfig = field(default_factory=MqttConfig)
    homeassistant: HomeAssistantConfig = field(default_factory=HomeAssistantConfig)
    features: dict = field(init=False, default_factory=dict)
    covers: list = field(init=False, default_factory=list)
<<<<<<< HEAD
    logging: LoggingConfig = field(default=LoggingConfig())
    config_base_path: Path = field(default=Path("/etc/unipi"))

    def __post_init__(self):
        super().__post_init__()

        config_path: Path = self.config_base_path.joinpath("control.yaml")
        _config: dict = self.get_config(config_path)
=======
    logging: LoggingConfig = field(default_factory=LoggingConfig)
    config_base_path: Path = field(default=Path("/etc/unipi"))
    systemd_path: Path = field(default=Path("/etc/systemd/system"))
    temp_path: Path = field(default=Path(gettempdir()) / "unipi")
    sys_bus: Path = field(default=Path("/sys/bus/i2c/devices"))

    def __post_init__(self):
        self.temp_path.mkdir(exist_ok=True)
>>>>>>> cfbf56a0

        _config: dict = self.get_config(self.config_base_path / "control.yaml")
        self.update(_config)
        self.validate()

        self._change_logger_level()

    def validate(self):
        super().validate()

        for circuit, feature_data in self.features.items():
            try:
                feature_config: FeatureConfig = FeatureConfig(**feature_data)
                feature_config.validate()
                self.features[circuit] = feature_config
            except TypeError:
                logger.error("[CONFIG] Invalid feature property: %s", feature_data)
                sys.exit(1)

        for index, cover_data in enumerate(self.covers):
            try:
                cover_config: CoverConfig = CoverConfig(**cover_data)
                cover_config.validate()
                self.covers[index] = cover_config
            except TypeError:
                logger.error("[CONFIG] Invalid cover property: %s", cover_data)
                sys.exit(1)

<<<<<<< HEAD
        self.check_duplicate_covers_circuits()
        self._change_logger_level()

    @property
    def hardware_path(self) -> Path:
        return self.config_base_path.joinpath("hardware")

    @staticmethod
    def get_config(config_path: Path) -> dict:
        _config: dict = {}
=======
        self.validate_covers_circuits()
>>>>>>> cfbf56a0

    @property
    def hardware_path(self) -> Path:
        return self.config_base_path / "hardware"

    def _change_logger_level(self):
        level: Dict[str, int] = {
            "debug": logging.DEBUG,
            "info": logging.INFO,
            "warning": logging.WARNING,
            "error": logging.ERROR,
        }

        logger.setLevel(level[self.logging.level])

    @staticmethod
    def get_config(config_path: Path) -> dict:
        _config: dict = {}

        if config_path.exists():
            _config = yaml.load(config_path.read_text(), Loader=yaml.FullLoader)

        return _config

    def get_cover_circuits(self) -> List[str]:
        """Get all circuits that are defined in the cover config."""
        circuits: List[str] = []

        for cover in self.covers:
            circuit_up: str = cover.circuit_up
            circuit_down: str = cover.circuit_down

            if circuit_up:
                circuits.append(circuit_up)

            if circuit_down:
                circuits.append(circuit_down)

        return circuits

    def validate_covers_circuits(self):
        circuits: List[str] = self.get_cover_circuits()

        for circuit in circuits:
            if circuits.count(circuit) > 1:
                logger.error(
                    "[CONFIG] %s Duplicate circuits found in 'covers'. "
                    "Driving both signals up and down at the same time can damage the motor!",
                    LogPrefix.COVER,
                )
                sys.exit(1)

    @staticmethod
    def validate_device_name(value: str, f: dataclasses.Field):
        value = value.lower()
        result: Optional[Match[str]] = re.search(Validation.ALLOWED_CHARACTERS.regex, value)

        if result is None:
            logger.error(
                "%s Invalid value '%s' in '%s'. %s",
                LogPrefix.CONFIG,
                value,
                f.name,
                Validation.ALLOWED_CHARACTERS.error,
            )
            sys.exit(1)

        return value


@dataclass
class HardwareInfo:
    sys_bus: Path
    name: str = field(default="unknown")
    model: str = field(default="unknown", init=False)
    version: str = field(default="unknown", init=False)
    serial: str = field(default="unknown", init=False)

    def __post_init__(self):
        unipi_1: Path = self.sys_bus / "1-0050/eeprom"
        unipi_patron: Path = self.sys_bus / "2-0057/eeprom"
        unipi_neuron_1: Path = self.sys_bus / "1-0057/eeprom"
        unipi_neuron_0: Path = self.sys_bus / "0-0057/eeprom"

        if unipi_1.is_file():
            with open(unipi_1, "rb") as f:
                ee_bytes = f.read(256)

                if ee_bytes[226] == 1 and ee_bytes[227] == 1:
                    self.name = "Unipi"
                    self.version = "1.1"
                elif ee_bytes[226] == 11 and ee_bytes[227] == 1:
                    self.name = "Unipi Lite"
                    self.version = "1.1"
                else:
                    self.name = "Unipi"
                    self.version = "1.0"

                self.serial = struct.unpack("i", ee_bytes[228:232])[0]
        elif unipi_patron.is_file():
            with open(unipi_patron, "rb") as f:
                ee_bytes = f.read(128)

                self.name = "Unipi Patron"
                self.model = f"{ee_bytes[106:110].decode()}"
                self.version = f"{ee_bytes[99]}.{ee_bytes[98]}"
                self.serial = struct.unpack("i", ee_bytes[100:104])[0]
        elif unipi_neuron_1.is_file():
            with open(unipi_neuron_1, "rb") as f:
                ee_bytes = f.read(128)

                self.name = "Unipi Neuron"
                self.model = f"{ee_bytes[106:110].decode()}"
                self.version = f"{ee_bytes[99]}.{ee_bytes[98]}"
                self.serial = struct.unpack("i", ee_bytes[100:104])[0]
        elif unipi_neuron_0.is_file():
            with open(unipi_neuron_0, "rb") as f:
                ee_bytes = f.read(128)

                self.name = "Unipi Neuron"
                self.model = f"{ee_bytes[106:110].decode()}"
                self.version = f"{ee_bytes[99]}.{ee_bytes[98]}"
                self.serial = struct.unpack("i", ee_bytes[100:104])[0]


class HardwareData(DataStorage):
<<<<<<< HEAD
    def __init__(self, config: Config, hardware_info: Type[HardwareInfo]):
=======
    def __init__(self, config: Config):
>>>>>>> cfbf56a0
        super().__init__()

        self.config = config

        self.data: dict = {
<<<<<<< HEAD
            "neuron": asdict(hardware_info()),
=======
            "neuron": asdict(HardwareInfo(sys_bus=config.sys_bus)),
>>>>>>> cfbf56a0
            "definitions": [],
            "neuron_definition": None,
        }

        self._model: str = self.data["neuron"]["model"]

        if self._model is None:
            logger.error("[CONFIG] Hardware is not supported!")
            sys.exit(1)

        self._read_definitions()
        self._read_neuron_definition()

    def _read_definitions(self):
        try:
            for f in Path(f"{self.config.hardware_path}/extension").iterdir():
                if f.suffix == ".yaml":
                    self.data["definitions"].append(yaml.load(f.read_text(), Loader=yaml.FullLoader))
                    logger.debug("[CONFIG] YAML Definition loaded: %s", f)
        except FileNotFoundError as error:
            logger.info("[CONFIG] %s", str(error))

    def _read_neuron_definition(self):
        definition_file: Path = Path(f"{self.config.hardware_path}/neuron/{self._model}.yaml")

        if definition_file.is_file():
            self.data["neuron_definition"] = yaml.load(definition_file.read_text(), Loader=yaml.FullLoader)
            logger.debug("[CONFIG] YAML Definition loaded: %s", definition_file)
        else:
            logger.error("[CONFIG] No valid YAML definition for active Neuron device! Device name is %s", self._model)
            sys.exit(1)<|MERGE_RESOLUTION|>--- conflicted
+++ resolved
@@ -17,17 +17,12 @@
 from typing import Match
 from typing import NamedTuple
 from typing import Optional
-from typing import Type
 
 import yaml
 
 from unipi_control.helpers import DataStorage
 
-<<<<<<< HEAD
-COVER_TYPES: List[str] = ["blind", "roller_shutter", "garage_door"]
-=======
 COVER_TYPES: Final[List[str]] = ["blind", "roller_shutter", "garage_door"]
->>>>>>> cfbf56a0
 
 LOG_MQTT_PUBLISH: Final[str] = "[MQTT] [%s] Publishing message: %s"
 LOG_MQTT_SUBSCRIBE: Final[str] = "[MQTT] [%s] Subscribe message: %s"
@@ -46,17 +41,6 @@
     CONFIG: Final[str] = "[CONFIG]"
     COVER: Final[str] = "[COVER]"
 
-<<<<<<< HEAD
-            if not isinstance(value, f.type) and not is_dataclass(value):
-                logger.error(
-                    "[CONFIG] %s - Expected %s to be %s, got %s",
-                    self.__class__.__name__,
-                    f.name,
-                    f.type,
-                    repr(value),
-                )
-=======
->>>>>>> cfbf56a0
 
 class RegexValidation(NamedTuple):
     regex: str
@@ -218,16 +202,6 @@
     homeassistant: HomeAssistantConfig = field(default_factory=HomeAssistantConfig)
     features: dict = field(init=False, default_factory=dict)
     covers: list = field(init=False, default_factory=list)
-<<<<<<< HEAD
-    logging: LoggingConfig = field(default=LoggingConfig())
-    config_base_path: Path = field(default=Path("/etc/unipi"))
-
-    def __post_init__(self):
-        super().__post_init__()
-
-        config_path: Path = self.config_base_path.joinpath("control.yaml")
-        _config: dict = self.get_config(config_path)
-=======
     logging: LoggingConfig = field(default_factory=LoggingConfig)
     config_base_path: Path = field(default=Path("/etc/unipi"))
     systemd_path: Path = field(default=Path("/etc/systemd/system"))
@@ -236,7 +210,6 @@
 
     def __post_init__(self):
         self.temp_path.mkdir(exist_ok=True)
->>>>>>> cfbf56a0
 
         _config: dict = self.get_config(self.config_base_path / "control.yaml")
         self.update(_config)
@@ -265,20 +238,7 @@
                 logger.error("[CONFIG] Invalid cover property: %s", cover_data)
                 sys.exit(1)
 
-<<<<<<< HEAD
-        self.check_duplicate_covers_circuits()
-        self._change_logger_level()
-
-    @property
-    def hardware_path(self) -> Path:
-        return self.config_base_path.joinpath("hardware")
-
-    @staticmethod
-    def get_config(config_path: Path) -> dict:
-        _config: dict = {}
-=======
         self.validate_covers_circuits()
->>>>>>> cfbf56a0
 
     @property
     def hardware_path(self) -> Path:
@@ -405,21 +365,13 @@
 
 
 class HardwareData(DataStorage):
-<<<<<<< HEAD
-    def __init__(self, config: Config, hardware_info: Type[HardwareInfo]):
-=======
     def __init__(self, config: Config):
->>>>>>> cfbf56a0
         super().__init__()
 
         self.config = config
 
         self.data: dict = {
-<<<<<<< HEAD
-            "neuron": asdict(hardware_info()),
-=======
             "neuron": asdict(HardwareInfo(sys_bus=config.sys_bus)),
->>>>>>> cfbf56a0
             "definitions": [],
             "neuron_definition": None,
         }
