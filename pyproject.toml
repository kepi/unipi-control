[build-system]
requires = ["setuptools >= 65", "setuptools-scm >= 7"]
build-backend = "setuptools.build_meta"

[project]
name = "unipi-control"
description = "Control Unipi I/O directly with MQTT commands."
readme = "README.md"
authors = [
    { name = "Michael Hacker", email = "mh@superbox.one" },
]
maintainers = [
    { name = "Michael Hacker", email = "mh@superbox.one" },
]
license = {text = "Apache-2.0 license"}
keywords = ["mqtt", "modbus", "unipi"]
classifiers = [
    "Development Status :: 5 - Production/Stable",
    "License :: OSI Approved :: Apache Software License",
    "Programming Language :: Python :: 3",
    "Programming Language :: Python :: 3.8",
    "Programming Language :: Python :: 3.9",
    "Programming Language :: Python :: 3.10",
    "Programming Language :: Python :: 3.11",
    "Programming Language :: Python :: 3 :: Only",
    "Operating System :: POSIX :: Linux",
    "Topic :: System :: Networking",
    "Topic :: Utilities",
]
requires-python = ">= 3.8"
dependencies = [
    "aiomqtt==1.2.0",
    "pymodbus[serial]==3.5.2",
    "pyyaml==6.0.1"
]
dynamic = ["version"]

[project.scripts]
unipi-control = "unipi_control.unipi_control:main"
unipi-config-backup = "unipi_control.tools.config_backup:main"
unipi-config-converter = "unipi_control.tools.config_converter:main"
unipi-model-info = "unipi_control.tools.model_info:main"

[project.urls]
"Source code" = "https://github.com/superbox-dev/unipi-control"
"Issue tracker" = "https://github.com/superbox-dev/unipi-control/issues"

[project.optional-dependencies]
build = [
    "setuptools>=65.5.1",
    "build==1.0.3",
]
audit = [
    "pip-audit==2.6.1",
]
format = [
    "black==23.9.1",
]
lint = [
    "mypy==1.5.1",
<<<<<<< HEAD
    "pylint==2.17.5",
    "ruff==0.0.291",
=======
    "pylint==2.17.6",
    "ruff==0.0.290",
>>>>>>> 555cfe76
    "types-PyYAML==6.0.12.11",
    "yamllint==1.32.0",
]
tests = [
    "coverage==7.3.1",
    "coverage-badge==1.1.0",
    "pytest==7.4.2",
    "pytest-asyncio==0.21.1",
    "pytest-cov==4.1.0",
    "pytest-mock==3.11.1",
    "pytest-xdist[psutil]==3.3.1",
]

[tool.setuptools]
packages = ["unipi_control"]

[tool.setuptools_scm]
write_to = "unipi_control/version.py"

[tool.black]
line-length = 120
target-version = ["py38", "py39", "py310", "py311"]

[tool.mypy]
strict = true
python_version = "3.10"
ignore_missing_imports = true
disallow_any_generics = false # python 3.8 compatibility
junit_xml = "reports/mypy.xml"

[tool.pylint.master]
disable = [
    "C0103",  # invalid-name
    "C0114",  # missing-module-docstring
    "C0115",  # missing-class-docstring
    "C0116",  # missing-function-docstring
    "C0411",  # wrong-import-order
    "E0401",  # import-error
    "R0801",  # duplicate-code
    "R0902",  # too-many-instance-attributes
    "R0903",  # too-few-public-methods
    "R0913",  # too-many-arguments
    "R2044",  # empty-comment
    "R6003",  # consider-alternative-union-syntax (python 3.8 compatibility)
    "W0212",  # protected-access (ruff lint this)
    "W6001",  # deprecated-typing-alias (python 3.8 compatibility)
    "W0613"   # unused-argument (ruff lint this)
]
notes = ["FIXME"]
ignore-patterns = ["version.py"]

load-plugins = [
    "pylint.extensions.bad_builtin",
    "pylint.extensions.check_elif",
    "pylint.extensions.code_style",
    "pylint.extensions.comparetozero",
    "pylint.extensions.comparison_placement",
    "pylint.extensions.confusing_elif",
    "pylint.extensions.consider_ternary_expression",
    "pylint.extensions.docparams",
    "pylint.extensions.docstyle",
    "pylint.extensions.empty_comment",
    "pylint.extensions.emptystring",
    "pylint.extensions.eq_without_hash",
    "pylint.extensions.for_any_all",
    "pylint.extensions.mccabe",
    "pylint.extensions.overlapping_exceptions",
    "pylint.extensions.private_import",
    "pylint.extensions.redefined_variable_type",
    "pylint.extensions.set_membership",
    "pylint.extensions.typing"
]

[tool.pylint.reports]
output-format = "colorized"
reports = false
score = true

[tool.pylint.format]
max-line-length = 120

[tool.ruff]
target-version = "py310"
line-length = 120
select = ["ALL"]
ignore = [
    "ANN101",  # missing-type-self
    "ANN002",  # missing-type-args
    "ANN003",  # missing-type-kwargs
    "COM",     # trailing-comma
    "D101",    # undocumented-public-class
    "D104",    # undocumented-public-package
    "D105",    # undocumented-magic-method
    "D107",    # undocumented-public-init
    "D203",    # one-blank-line-before-class
    "D213",    # multi-line-summary-second-line
    "ERA001",  # commented-out-code
    "FA100",   # missing-future-annotations-import
    "FBT",     # boolean-trap
    "S101",    # assert-used
    "S108",    # hardcoded-temp-file
    "T201",    # print
    "PERF203", # try-except-in-loop
    "PLR0913", # too-many-arguments
    "PLR2004", # magic-value-comparison
    "I001",    # unsorted-imports
    "UP006",   # non-pep585-annotation (python 3.8 compatibility)
    "UP007",   # non-pep604-annotation (python 3.8 compatibility)
    "UP035",   # deprecated-import (python 3.8 compatibility)
    "UP038",   # non-pep604-isinstance (python 3.8 compatibility)
]

[tool.pytest.ini_options]
log_cli = true
log_cli_level = "DEBUG"
log_cli_format = "%(levelname)-8s | %(asctime)s: %(message)s"
# https://docs.pytest.org/en/latest/reference/reference.html#ini-options-ref
addopts = "--color=yes --exitfirst --failed-first --strict-config --strict-markers --junitxml=reports/pytest.xml"

[tool.coverage.run] # https://coverage.readthedocs.io/en/latest/config.html#run
branch = false

[tool.coverage.report] # https://coverage.readthedocs.io/en/latest/config.html#report
fail_under = 95
show_missing = true
skip_covered = true
exclude_also = [
    "if TYPE_CHECKING:",
    "@(abc\\.)?abstractmethod",
]<|MERGE_RESOLUTION|>--- conflicted
+++ resolved
@@ -58,13 +58,8 @@
 ]
 lint = [
     "mypy==1.5.1",
-<<<<<<< HEAD
-    "pylint==2.17.5",
+    "pylint==2.17.6",
     "ruff==0.0.291",
-=======
-    "pylint==2.17.6",
-    "ruff==0.0.290",
->>>>>>> 555cfe76
     "types-PyYAML==6.0.12.11",
     "yamllint==1.32.0",
 ]
