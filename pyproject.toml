[build-system]
requires = ["setuptools >= 65", "setuptools-scm >= 7"]
build-backend = "setuptools.build_meta"

[project]
name = "unipi-control"
description = "Control Unipi I/O directly with MQTT commands."
readme = "README.md"
authors = [
    { name = "Michael Hacker", email = "mh@superbox.one" },
]
maintainers = [
    { name = "Michael Hacker", email = "mh@superbox.one" },
]
license = {text = "Apache-2.0 license"}
keywords = ["mqtt", "modbus", "unipi"]
classifiers = [
    "Development Status :: 5 - Production/Stable",
    "License :: OSI Approved :: Apache Software License",
    "Programming Language :: Python :: 3",
    "Programming Language :: Python :: 3.8",
    "Programming Language :: Python :: 3.9",
    "Programming Language :: Python :: 3.10",
    "Programming Language :: Python :: 3.11",
    "Programming Language :: Python :: 3 :: Only",
    "Operating System :: POSIX :: Linux",
    "Topic :: System :: Networking",
    "Topic :: Utilities",
]
requires-python = ">= 3.8"
dependencies = [
    "aiomqtt==1.2.1",
    "pymodbus[serial]==3.5.2",
    "pyyaml==6.0.1"
]
dynamic = ["version"]

[project.scripts]
unipi-control = "unipi_control.unipi_control:main"
unipi-config-backup = "unipi_control.tools.config_backup:main"
unipi-config-converter = "unipi_control.tools.config_converter:main"
unipi-model-info = "unipi_control.tools.model_info:main"

[project.urls]
"Source code" = "https://github.com/superbox-dev/unipi-control"
"Issue tracker" = "https://github.com/superbox-dev/unipi-control/issues"

[project.optional-dependencies]
build = [
    "setuptools>=65.5.1",
    "build==1.0.3",
]
audit = [
    "pip-audit==2.6.1",
]
format = [
    "black==23.9.1",
]
lint = [
<<<<<<< HEAD
    "mypy==1.6.1",
    "ruff==0.0.292",
=======
    "mypy==1.5.1",
    "ruff==0.1.1",
>>>>>>> c8506922
    "types-PyYAML==6.0.12.12",
    "yamllint==1.32.0",
]
tests = [
    "coverage==7.3.2",
    "coverage-badge==1.1.0",
    "pytest==7.4.2",
    "pytest-asyncio==0.21.1",
    "pytest-cov==4.1.0",
    "pytest-mock==3.12.0",
    "pytest-xdist[psutil]==3.3.1",
]

[tool.setuptools]
packages = ["unipi_control"]

[tool.setuptools_scm]
write_to = "unipi_control/version.py"

[tool.black]
line-length = 120
target-version = ["py38", "py39", "py310", "py311"]

[tool.mypy]
strict = true
python_version = "3.10"
ignore_missing_imports = true
disallow_any_generics = false # python 3.8 compatibility
junit_xml = "reports/mypy.xml"

[tool.ruff]
target-version = "py310"
line-length = 120
select = ["ALL"]
ignore = [
    "ANN101",  # missing-type-self
    "ANN002",  # missing-type-args
    "ANN003",  # missing-type-kwargs
    "COM",     # trailing-comma
    "D101",    # undocumented-public-class
    "D104",    # undocumented-public-package
    "D105",    # undocumented-magic-method
    "D107",    # undocumented-public-init
    "D203",    # one-blank-line-before-class
    "D213",    # multi-line-summary-second-line
    "ERA001",  # commented-out-code
    "FA100",   # missing-future-annotations-import
    "FBT",     # boolean-trap
    "S101",    # assert-used
    "S108",    # hardcoded-temp-file
    "T201",    # print
    "PERF203", # try-except-in-loop
    "PLR0913", # too-many-arguments
    "PLR2004", # magic-value-comparison
    "I001",    # unsorted-imports
    "UP006",   # non-pep585-annotation (python 3.8 compatibility)
    "UP007",   # non-pep604-annotation (python 3.8 compatibility)
    "UP035",   # deprecated-import (python 3.8 compatibility)
    "UP038",   # non-pep604-isinstance (python 3.8 compatibility)
]

[tool.pytest.ini_options]
log_cli = true
log_cli_level = "DEBUG"
log_cli_format = "%(levelname)-8s | %(asctime)s: %(message)s"
# https://docs.pytest.org/en/latest/reference/reference.html#ini-options-ref
addopts = "--color=yes --exitfirst --failed-first --strict-config --strict-markers --junitxml=reports/pytest.xml"

[tool.coverage.run] # https://coverage.readthedocs.io/en/latest/config.html#run
branch = false

[tool.coverage.report] # https://coverage.readthedocs.io/en/latest/config.html#report
fail_under = 95
show_missing = true
skip_covered = true
exclude_also = [
    "if TYPE_CHECKING:",
    "@(abc\\.)?abstractmethod",
]<|MERGE_RESOLUTION|>--- conflicted
+++ resolved
@@ -57,13 +57,8 @@
     "black==23.9.1",
 ]
 lint = [
-<<<<<<< HEAD
     "mypy==1.6.1",
-    "ruff==0.0.292",
-=======
-    "mypy==1.5.1",
     "ruff==0.1.1",
->>>>>>> c8506922
     "types-PyYAML==6.0.12.12",
     "yamllint==1.32.0",
 ]
